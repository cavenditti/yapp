--- conflicted
+++ resolved
@@ -29,38 +29,8 @@
     """
     Read YAML from path
     """
-<<<<<<< HEAD
-    logging.debug(
-        'Requested module to load "%s" for pipeline "%s"', module_name, pipeline_name
-    )
-    base_paths = [pipeline_name, "./"]
-    # Remove eventual trailing ".py" and split at dots
-    ref = re.sub(r"\.py$", "", module_name).split(".")
-    # return a possible path for each base_path
-    paths = [os.path.join(*[base_path] + ref) for base_path in base_paths]
-    # try to load from all possible paths
-    for path in paths:
-        try:
-            logging.debug("Trying path %s for module %s", path, module_name)
-            spec = importlib.util.spec_from_file_location(module_name, path + ".py")
-            module = importlib.util.module_from_spec(spec)
-            spec.loader.exec_module(module)
-            break
-        except FileNotFoundError:
-            pass
-    else:
-        # if didn't find it, try from yapp
-        # and if still cannot find it, raise an error
-        try:
-            return importlib.import_module(f"yapp.adapters.{module_name}")
-        except ModuleNotFoundError:
-            raise FileNotFoundError(
-                f"Cannot locate module {module_name} at {paths}"
-            ) from None
-=======
     # use !env VARIABLENAME to refer env variables
     yaml.add_constructor("!env", env_constructor)
->>>>>>> ae4447e0
 
     with open(path, "r", encoding="utf-8") as file:
         parsed = yaml.full_load(file)
@@ -82,52 +52,7 @@
     # Auxiliary fields, not used for steps definition
     config_fields = valid_fields - {"steps"}
 
-<<<<<<< HEAD
-    try:
-        module = load_module(pipeline_name, step)
-        func_name = "execute"
-    except FileNotFoundError:
-        # maybe it's a function in module, try also loading that
-        if "." in step:
-            module_name, func_name = step.rsplit(".", 1)
-            module = load_module(pipeline_name, module_name)
-
-    # Try first loading a Job from the module,
-    # if there's none try with execute function
-    # if there's none try loading a function from module
-    try:
-        job = getattr(module, step)
-        logging.debug("Using Job object %s from %s", step, module)
-        return job
-    except AttributeError:
-        inner_fn = getattr(module, func_name)
-        logging.debug('Using function "%s" from %s', func_name, module)
-
-        # Writing the execute function to use the loaded function and making it a bound method
-        # of a new created Job subclass. This is black magic.
-        params = list(inspect.signature(inner_fn).parameters.keys())
-        func_body = f"""def execute (self, {','.join(params)}):
-                    return inner_fn({','.join(params)})
-                    """
-        # logging.debug('Function code: %s', func_body)
-        step_code = compile(func_body, step, "exec")
-        step_func = types.FunctionType(step_code.co_consts[0], locals(), step)
-
-        # class execution namespace
-        def clsexec(namespace):
-            namespace["__module__"] = "yapp.jobs"
-            return namespace
-
-        # It's not actually required to have our new Job subclass to really be a Job subclass
-        # since the execute function is not going to access self anyway, but we may decide in future
-        # to move some logic from Pipeline inside the Job, or add whatever functionality.
-        # So doing things this way may make things easier in the future.
-        class ConcreteJob(Job):  # pylint: disable=missing-class-docstring
-            def execute(self, *inputs):
-                pass
-=======
     dict_fields = ["hooks"]
->>>>>>> ae4447e0
 
     def __init__(self, pipeline_name, path="./", pipelines_file="pipelines.yml"):
         self.pipeline_name = pipeline_name
@@ -419,16 +344,6 @@
             raise KeyError(f"Invalid pipeline name: {self.pipeline_name}")
         pipeline_cfg = pipelines_yaml[self.pipeline_name]
 
-<<<<<<< HEAD
-    if config_errors:
-        logging.warning(
-            "Configuration errors for pipelines: %s", list(config_errors.keys())
-        )
-        if pipeline_name in config_errors:
-            raise ConfigurationError(config_errors, relevant_field=pipeline_name)
-    else:
-        logging.debug("Configuration OK")
-=======
         # read global config
         try:
             cfg = pipelines_yaml.pop("+all")
@@ -468,7 +383,6 @@
             else:
                 cfg = merge_field(cfg, pipeline_cfg, field)
             logging.debug("merged field: %s", cfg[field])
->>>>>>> ae4447e0
 
         logging.debug("Merged pipeline config: %s", cfg)
 
@@ -486,44 +400,6 @@
         """
         Switches to the pipeline workdir that jobs and hooks expect
         """
-<<<<<<< HEAD
-        dict_a[field] = dict_a.get(field, [])
-        b_list = dict_b.get(field, [])
-        dict_a[field] += b_list
-        return dict_a
-
-    # overwrite global with pipeline specific
-    for field in config_fields:
-        logging.debug("merging field %s", field)
-        # empty dictionaries if missing
-        logging.debug(
-            "pipeline field: %s",
-            pipeline_cfg[field] if field in pipeline_cfg else "missing",
-        )
-        logging.debug("global field: %s", cfg[field] if field in cfg else "missing")
-        if field in dict_fields:
-            cfg[field] = cfg.get(field, {})
-            pipeline_cfg[field] = pipeline_cfg.get(field, {})
-            for subfield in pipeline_cfg[field]:
-                cfg[field] = merge_field(cfg[field], pipeline_cfg[field], subfield)
-            cfg[field].update(pipeline_cfg[field])
-        else:
-            cfg = merge_field(cfg, pipeline_cfg, field)
-        logging.debug("merged field: %s", cfg[field])
-
-    logging.debug("Merged pipeline config: %s", cfg)
-
-    # Building objects
-    inputs = build_inputs(pipeline_name, cfg["inputs"], cfg["expose"])
-    outputs = build_outputs(pipeline_name, cfg["outputs"])
-    hooks = build_hooks(pipeline_name, cfg["hooks"])
-    pipeline = build_pipeline(
-        pipeline_name, pipeline_cfg, inputs=inputs, outputs=outputs, hooks=hooks
-    )
-
-    return pipeline
-=======
         if not workdir:
             workdir = self.path
-        os.chdir(workdir)
->>>>>>> ae4447e0
+        os.chdir(workdir)