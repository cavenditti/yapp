"""
yapp cli parsing
"""

import argparse
import inspect
import logging
import sys

from yapp.cli.logs import setup_logging
from yapp.cli.parsing import ConfigParser


def main():
    """
    yapp cli entrypoint
    """

    parser = argparse.ArgumentParser(description="Run yapp pipeline")

    parser.add_argument(
        "-p",
        "--path",
        nargs="?",
        default="./",
        help="Path to look in for pipelines definitions",
    )

    parser.add_argument(
        "-d",
        "--debug",
        action="store_const",
        dest="loglevel",
        const="DEBUG",
        default="INFO",
        help="Set loglevel to DEBUG, same as --loglevel=DEBUG",
    )

    parser.add_argument(
        "-l",
        "--loglevel",
        nargs="?",
        dest="loglevel",
        default="INFO",
        help="Log level to use",
    )

    parser.add_argument(
        "-f",
        "--logfile",
        nargs="?",
        dest="logfile",
        type=str,
        default="",
        help="Log level to use",
    )

    parser.add_argument(
        "--color",
        action="store_const",
        dest="color",
        const=True,
        default=False,
        help="Print colored output for logs",
    )

    parser.add_argument("pipeline", type=str, help="Pipeline name")

    args = parser.parse_args()
    loglevel = args.loglevel.upper()

    setup_logging(loglevel, color=args.color, logfile=args.logfile)

    # prepare config parser
    config_parser = ConfigParser(args.pipeline, path=args.path)

    # Read configuration and create a new pipeline
    try:
<<<<<<< HEAD
        pipeline = create_pipeline(args.pipeline, path=args.path)
=======
        pipeline = config_parser.parse()
>>>>>>> ae4447e0
    except Exception as error:  # pylint: disable=broad-except
        logging.exception(error)
        sys.exit(-1)

    # Run the pipeline
    try:
        config_parser.switch_workdir()
        pipeline()
    except Exception as error:  # pylint: disable=broad-except

        logging.exception(error)
        logging.debug("pipeline.inputs: %s", pipeline.inputs.__repr__())
        logging.debug("pipeline.outputs: %s", pipeline.outputs)
        logging.debug("pipeline.job_list: %s", pipeline.job_list)
        for job in pipeline.job_list:
            args = inspect.getfullargspec(job.execute).args
            logging.debug("%s.execute arguments: %s", job, args)
        sys.exit(-1)


if __name__ == "__main__":
    main()<|MERGE_RESOLUTION|>--- conflicted
+++ resolved
@@ -76,11 +76,7 @@
 
     # Read configuration and create a new pipeline
     try:
-<<<<<<< HEAD
-        pipeline = create_pipeline(args.pipeline, path=args.path)
-=======
         pipeline = config_parser.parse()
->>>>>>> ae4447e0
     except Exception as error:  # pylint: disable=broad-except
         logging.exception(error)
         sys.exit(-1)
